import os
import copy
import os
import torch
import transformers
import argparse

from utils.manager import UEManager
from utils.dataset import Dataset, create_dataset
from utils.model import Model
from utils.processor import Logger
from generation_metrics import RougeMetric, WERTokenwiseMetric, BartScoreSeqMetric, ModelScoreSeqMetric, ModelScoreTokenwiseMetric
from estimators import *
from ue_metrics import ReversedPairsProportion, PredictionRejectionArea, RiskCoverageCurveAUC

if __name__ == '__main__':
    parser = argparse.ArgumentParser()
    parser.add_argument("--dataset", type=str,
                        default='/Users/ekaterinafadeeva/work/data/uncertainty_datasets/triviaqa.csv')
    parser.add_argument("--train_dataset", type=str, default=None)
    parser.add_argument("--background_train_dataset", type=str, default="allenai/c4")
    parser.add_argument("--model", type=str, default='databricks/dolly-v2-3b')
    parser.add_argument("--use_density_based_ue", type=bool, default=True, action=argparse.BooleanOptionalAction)
    parser.add_argument("--density_based_params_path", type=str, default="/home/jovyan/projects/lm-polygraph/workdir")
    parser.add_argument("--subsample_background_train_dataset", type=int, default=10000)
    parser.add_argument("--subsample_train_dataset", type=int, default=1000)
    parser.add_argument("--subsample_eval_dataset", type=int, default=1000)
    parser.add_argument("--batch_size", type=int, default=2)
    parser.add_argument("--seed", nargs='+', type=int)
    parser.add_argument("--device", type=str, default=None)
    parser.add_argument("--save_path", type=str,
                        default='/Users/ekaterinafadeeva/work/data/uncertainty_mans/debug')
    parser.add_argument("--cache_path", type=str,
                        default='/home/esfadeeva/data')
    args = parser.parse_args()

    if args.seed is None or len(args.seed) == 0:
        args.seed = [1]

    device = args.device
    if device is None:
        device = 'cuda:0' if torch.cuda.is_available() else 'cpu'

    for seed in args.seed:
        print('=' * 150)
        print('SEED:', seed)
        transformers.set_seed(seed)
        model = Model.from_pretrained(
            args.model,
            device=device,
        )

        dataset = Dataset.load(
            args.dataset,
            'question', 'answer',
            batch_size=args.batch_size,
        )
                        
        if args.use_density_based_ue:
            if (args.train_dataset is not None) and (args.train_dataset != args.dataset):
<<<<<<< HEAD
                train_dataset = create_dataset(args, args.train_dataset)
=======
                train_dataset = Dataset.load(
                    args.train_dataset,
                    'question', 'answer',
                    batch_size=args.batch_size,
                )
>>>>>>> 978a8ca1
            else:
                X_train, X_test, y_train, y_test = dataset.train_test_split(
                    test_size=0.7,
                    seed=seed,
                    split="eval"
                )
                train_dataset = Dataset(x=X_train, y=y_train, batch_size=args.batch_size)
            background_train_dataset = create_dataset(args, args.background_train_dataset, text_column="text", label_columns="url")
                
            if args.subsample_train_dataset != -1:
                train_dataset.subsample(args.subsample_train_dataset, seed=seed)  
            if args.subsample_background_train_dataset != -1:
                background_train_dataset.subsample(args.subsample_background_train_dataset, seed=seed) 
        
            if model.model_type == "Seq2SeqLM":
                density_based_ue = [
                    MahalanobisDistanceSeq("encoder", parameters_path=f"{args.density_based_params_path}/md_encoder/{args.model.split('/')[-1]}"),
                    MahalanobisDistanceSeq("decoder", parameters_path=f"{args.density_based_params_path}/md_decoder/{args.model.split('/')[-1]}"),
                    RelativeMahalanobisDistanceSeq("encoder", parameters_path=f"{args.density_based_params_path}/rmd_encoder/{args.model.split('/')[-1]}"),
                    RelativeMahalanobisDistanceSeq("decoder", parameters_path=f"{args.density_based_params_path}/rmd_decoder/{args.model.split('/')[-1]}"),
                    RDESeq("encoder", parameters_path=f"{args.density_based_params_path}/rde_encoder/{args.model.split('/')[-1]}"),
                    RDESeq("decoder", parameters_path=f"{args.density_based_params_path}/rde_decoder/{args.model.split('/')[-1]}"),
                ]
            else:
                density_based_ue = [
                    MahalanobisDistanceSeq("decoder", parameters_path=f"{args.density_based_params_path}/md_decoder/{args.model.split('/')[-1]}"),
                    RelativeMahalanobisDistanceSeq("decoder", parameters_path=f"{args.density_based_params_path}/rmd_decoder/{args.model.split('/')[-1]}"),
                    RDESeq("decoder", parameters_path=f"{args.density_based_params_path}/rde_decoder/{args.model.split('/')[-1]}"),
                ]
        else:
            train_dataset = None
            background_train_dataset = None
            density_based_ue = []
            
        if args.subsample_eval_dataset != -1:
            dataset.subsample(args.subsample_eval_dataset, seed=seed)
            
        man = UEManager(
            dataset,
            model,
            [
                MaxProbabilitySeq(),
#                 MaxProbabilityNormalizedSeq(),
#                 EntropySeq(),
#                 MutualInformationSeq(),
#                 ConditionalMutualInformationSeq(tau=0.0656, lambd=3.599),
#                 AttentionEntropySeq(),
#                 AttentionRecursiveSeq(),
#                 ExponentialAttentionEntropySeq(coef=0.9),
#                 ExponentialAttentionEntropySeq(coef=0.8),
#                 ExponentialAttentionRecursiveSeq(coef=0.9),
#                 ExponentialAttentionRecursiveSeq(coef=0.8),
#                 PTrue(),
#                 PUncertainty(),
#                 PredictiveEntropy(),
#                 LengthNormalizedPredictiveEntropy(),
#                 LexicalSimilarity(metric='rouge1'),
#                 LexicalSimilarity(metric='rouge2'),
#                 LexicalSimilarity(metric='rougeL'),
#                 LexicalSimilarity(metric='BLEU'),
#                 SemanticEntropy(),
#                 PredictiveEntropyAdaptedSampling(),
#                 SemanticEntropyAdaptedSampling(),

#                 MaxProbabilityToken(),
#                 MaxProbabilityNormalizedToken(),
#                 EntropyToken(),
#                 MutualInformationToken(),
#                 ConditionalMutualInformationToken(tau=0.0656, lambd=3.599),
#                 AttentionEntropyToken(),
#                 AttentionRecursiveToken(),
#                 ExponentialAttentionEntropyToken(coef=0.9),
#                 ExponentialAttentionEntropyToken(coef=0.8),
#                 ExponentialAttentionRecursiveToken(coef=0.9),
#                 ExponentialAttentionRecursiveToken(coef=0.8),
#                 SemanticEntropyToken(model.model_path, args.cache_path),
            ] + density_based_ue,
            [
                RougeMetric('rouge1'),
                RougeMetric('rouge2'),
                RougeMetric('rougeL'),
                # BartScoreSeqMetric('rh'),
                # ModelScoreSeqMetric('model_rh'),
                # ModelScoreTokenwiseMetric('model_rh'),
                # WERTokenwiseMetric(),
            ],
            [
                ReversedPairsProportion(),
                PredictionRejectionArea(),
                RiskCoverageCurveAUC(),
            ],
            [
                Logger(),
            ],
            train_data=train_dataset,
            background_train_data=background_train_dataset,
        )
        man()
        man.save(args.save_path + f'_seed{seed}')<|MERGE_RESOLUTION|>--- conflicted
+++ resolved
@@ -6,7 +6,7 @@
 import argparse
 
 from utils.manager import UEManager
-from utils.dataset import Dataset, create_dataset
+from utils.dataset import Dataset
 from utils.model import Model
 from utils.processor import Logger
 from generation_metrics import RougeMetric, WERTokenwiseMetric, BartScoreSeqMetric, ModelScoreSeqMetric, ModelScoreTokenwiseMetric
@@ -22,9 +22,9 @@
     parser.add_argument("--model", type=str, default='databricks/dolly-v2-3b')
     parser.add_argument("--use_density_based_ue", type=bool, default=True, action=argparse.BooleanOptionalAction)
     parser.add_argument("--density_based_params_path", type=str, default="/home/jovyan/projects/lm-polygraph/workdir")
-    parser.add_argument("--subsample_background_train_dataset", type=int, default=10000)
-    parser.add_argument("--subsample_train_dataset", type=int, default=1000)
-    parser.add_argument("--subsample_eval_dataset", type=int, default=1000)
+    parser.add_argument("--subsample_background_train_dataset", type=int, default=100)
+    parser.add_argument("--subsample_train_dataset", type=int, default=10)
+    parser.add_argument("--subsample_eval_dataset", type=int, default=10)
     parser.add_argument("--batch_size", type=int, default=2)
     parser.add_argument("--seed", nargs='+', type=int)
     parser.add_argument("--device", type=str, default=None)
@@ -58,15 +58,11 @@
                         
         if args.use_density_based_ue:
             if (args.train_dataset is not None) and (args.train_dataset != args.dataset):
-<<<<<<< HEAD
-                train_dataset = create_dataset(args, args.train_dataset)
-=======
                 train_dataset = Dataset.load(
                     args.train_dataset,
                     'question', 'answer',
                     batch_size=args.batch_size,
-                )
->>>>>>> 978a8ca1
+                 )
             else:
                 X_train, X_test, y_train, y_test = dataset.train_test_split(
                     test_size=0.7,
@@ -74,7 +70,14 @@
                     split="eval"
                 )
                 train_dataset = Dataset(x=X_train, y=y_train, batch_size=args.batch_size)
-            background_train_dataset = create_dataset(args, args.background_train_dataset, text_column="text", label_columns="url")
+            background_train_dataset = Dataset.load(
+                    args.background_train_dataset,
+                    'text', 'url',
+                    batch_size=args.batch_size,
+                    data={"data_files": "en/c4-train.00000-of-01024.json.gz"},
+                    max_size=100_000,
+                    split="train",
+            )
                 
             if args.subsample_train_dataset != -1:
                 train_dataset.subsample(args.subsample_train_dataset, seed=seed)  
