import numpy as np
import torch
import sys

from collections import defaultdict
from typing import List, Set, Dict, Tuple, Optional, Union
from tqdm import tqdm
from dataclasses import dataclass

from lm_polygraph.utils.dataset import Dataset
from lm_polygraph.utils.model import WhiteboxModel, BlackboxModel, Model
from lm_polygraph.utils.processor import Processor
from lm_polygraph.utils.normalize import normalize_from_bounds
from lm_polygraph.generation_metrics.generation_metric import GenerationMetric
from lm_polygraph.ue_metrics.ue_metric import UEMetric
from lm_polygraph.estimators.estimator import Estimator
from lm_polygraph.stat_calculators.stat_calculator import StatCalculator, STAT_CALCULATORS, STAT_DEPENDENCIES
from lm_polygraph.stat_calculators import EmbeddingsCalculator


def _order_calculators(stats: List[str]) -> Tuple[List[str], Set[str]]:
    ordered: List[str] = []
    have_stats: Set[str] = set()
    while len(stats) > 0:
        stat = stats[0]
        if stat in have_stats:
            stats = stats[1:]
            continue
        dependent = False
        if stat not in STAT_DEPENDENCIES.keys():
            raise Exception(f'Cant find stat calculator for: {stat}')
        for d in STAT_DEPENDENCIES[stat]:
            if d not in have_stats:
                stats = [d] + stats
                if stats.count(d) > 40:
                    raise Exception(f'Found possibly cyclic dependencies: {d}')
                dependent = True
        if not dependent:
            stats = stats[1:]
            ordered.append(stat)
            for new_stat in STAT_CALCULATORS[stat].stats:
                have_stats.add(new_stat)
    return ordered, have_stats


def _check_unique_names(xs):
    names = set()
    for x in xs:
        if str(x) in names:
            raise Exception(f'Got multiple __str__ values for {x}')
        names.add(str(x))


def _delete_nans(ue, metric):
    new_ue, new_metric = [], []
    for i in range(len(metric)):
        if not np.isnan(metric[i]) and not np.isnan(ue[i]):
            new_ue.append(ue[i])
            new_metric.append(metric[i])
    return new_ue, new_metric


@dataclass
class UncertaintyOutput:
    generation_text: str
    generation_tokens: Optional[List[int]]
    uncertainty: Union[List[float], float]


def estimate_uncertainty(model: WhiteboxModel, estimator: Estimator, input_text: str, target_text: str = ''):
    man = UEManager(Dataset([input_text], [target_text], batch_size=1), model,
                    [estimator], [], [], [], ignore_exceptions=False, verbose=False)
    man()
    ue = man.estimations[estimator.level, str(estimator)]
    if estimator.level == 'sequence':
        ue = normalize_from_bounds(estimator, ue[0])
    else:
        ue = [normalize_from_bounds(estimator, i) for i in ue]
    texts = man.stats.get('greedy_texts', man.stats.get('blackbox_greedy_texts', None))
    tokens = man.stats.get('greedy_tokens', None)
    return UncertaintyOutput(texts, tokens, ue)


class UEManager:
    def __init__(
            self,
            data: Dataset,
            model: Model,
            estimators: List[Estimator],
            generation_metrics: List[GenerationMetric],
            ue_metrics: List[UEMetric],
            processors: List[Processor],
            train_data: Dataset = None,
            background_train_data: Dataset = None,
            ignore_exceptions: bool = True,
            ensemble_model: Optional[WhiteboxModel] = None,
            verbose: bool = True,
    ):
        self.model: WhiteboxModel = model
        self.train_data: Dataset = train_data
        self.background_train_data: Dataset = background_train_data
        self.ensemble_model = ensemble_model
        self.data: Dataset = data
        self.estimators: List[Estimator] = estimators
        self.generation_metrics: List[GenerationMetric] = generation_metrics
        self.ue_metrics: List[UEMetric] = ue_metrics
        _check_unique_names(generation_metrics)
        _check_unique_names(estimators)
        _check_unique_names(ue_metrics)
<<<<<<< HEAD
        stats = [s for e in estimators for s in e.stats_dependencies if ((not s.startswith("train")) and (not s.startswith("background_train")))] + \
                [s for m in generation_metrics for s in m.stats_dependencies] + ['greedy_tokens', 'greedy_texts']
        self.stat_calculators: List[StatCalculator] = _order_calculators(stats)
        
        train_stats = [s for e in estimators for s in e.stats_dependencies if s.startswith("train")]
        train_stats += ['greedy_tokens', 'greedy_texts'] if "train_greedy_log_likelihoods" in train_stats else []
        self.train_stat_calculators: List[StatCalculator] = _order_calculators(train_stats)
        background_train_stats = [s for e in estimators for s in e.stats_dependencies if s.startswith("background_train")]
        self.background_train_stat_calculators: List[StatCalculator] = _order_calculators(background_train_stats)
=======
        if isinstance(model, BlackboxModel):
            greedy = ['blackbox_greedy_texts']
        else:
            greedy = ['greedy_tokens', 'greedy_texts']
        stats = [s for e in estimators for s in e.stats_dependencies] + \
                [s for m in generation_metrics for s in m.stats_dependencies] + greedy
        stats, have_stats = _order_calculators(stats)
        stats = [s for s in stats if not (str(s).startswith('blackbox_') and s[len('blackbox_'):] in have_stats)]
        self.stat_calculators: List[StatCalculator] = [STAT_CALCULATORS[c] for c in stats]
        if verbose:
            print('Stat calculators:', self.stat_calculators)
>>>>>>> 29026ae2

        self.gen_metrics: Dict[Tuple[str, str], List[float]] = defaultdict(list)
        self.estimations: Dict[Tuple[str, str], List[float]] = defaultdict(list)
        self.metrics: Dict[Tuple[str, str, str, str], float] = {}
        self.stats: Dict[str, List] = defaultdict(list)

        self.processors = processors
        self.ignore_exceptions = ignore_exceptions
        self.verbose = verbose

    def __call__(self) -> Dict[Tuple[str, str, str, str], float]:
<<<<<<< HEAD
        train_stats = self.extract_train_embeddings()
        backgound_train_stats = self.extract_train_embeddings(background=True)
        
=======

        train_embeddings_decoder, train_embeddings_encoder = self.extract_train_embeddings()
        background_train_embeddings_decoder, background_train_embeddings_encoder = self.extract_train_embeddings(
            background=True, remove_calculator=True)
>>>>>>> 29026ae2
        if self.verbose:
            self.data = tqdm(self.data)
        for inp_texts, target_texts in self.data:
            batch_stats: Dict[str, np.ndarray] = {}
            for key, val in [
                ('input_texts', inp_texts),
                ('target_texts', target_texts),
            ]:
                self.stats[key] += val
                batch_stats[key] = val

            if isinstance(self.model, WhiteboxModel):
                target_tokens = [self.model.tokenizer([text])['input_ids'][0] + [self.model.tokenizer.eos_token_id]
                                 for text in target_texts]
                self.stats['target_tokens'] += target_tokens
                batch_stats['target_tokens'] = target_tokens

            batch_stats['generation_params'] = {}
            batch_stats['ensemble_model'] = self.ensemble_model

            try:
                for stat_calculator in self.stat_calculators:
                    new_stats = stat_calculator(batch_stats, inp_texts, self.model)
                    for stat, stat_value in new_stats.items():
                        if stat in batch_stats.keys():
                            continue
                        batch_stats[stat] = stat_value
                        if f'blackbox_{stat}' in STAT_CALCULATORS.keys():
                            batch_stats[f'blackbox_{stat}'] = stat_value
            except Exception as e:
                if self.ignore_exceptions:
                    sys.stderr.write(f'Caught exception while calculating stats: {e}')
                    print(f'Caught exception while calculating stats: {e}')
                    continue
                else:
                    raise e

<<<<<<< HEAD
            for stat in train_stats.keys():
                batch_stats[stat] = train_stats[stat]
            for stat in backgound_train_stats.keys():
                batch_stats[stat] = backgound_train_stats[stat]
=======
            if len(train_embeddings_decoder):
                batch_stats["train_embeddings_decoder"] = train_embeddings_decoder
            if len(train_embeddings_encoder):
                batch_stats["train_embeddings_encoder"] = train_embeddings_encoder
            if len(background_train_embeddings_decoder):
                batch_stats["background_train_embeddings_decoder"] = background_train_embeddings_decoder
            if len(background_train_embeddings_encoder):
                batch_stats["background_train_embeddings_encoder"] = background_train_embeddings_encoder
>>>>>>> 29026ae2

            batch_estimations: Dict[Tuple[str, str], List[float]] = defaultdict(list)
            for estimator in self.estimators:
                e = estimator(batch_stats).tolist()
                self.estimations[estimator.level, str(estimator)] += e
                batch_estimations[estimator.level, str(estimator)] += e
            batch_gen_metrics: Dict[Tuple[str, str], List[float]] = defaultdict(list)
            for generation_metric in self.generation_metrics:
                m = generation_metric(batch_stats, target_texts=target_texts, target_tokens=target_tokens).tolist()
                self.gen_metrics[generation_metric.level, str(generation_metric)] += m
                batch_gen_metrics[generation_metric.level, str(generation_metric)] += m

            for key in ['blackbox_greedy_texts', 'greedy_texts', 'greedy_tokens']:
                if key in batch_stats.keys():
                    self.stats[key] += batch_stats[key]
            for processor in self.processors:
                processor.on_batch(batch_stats, batch_gen_metrics, batch_estimations)

        for (e_level, e_name), estimator_values in self.estimations.items():
            for (gen_level, gen_name), generation_metric in self.gen_metrics.items():
                for ue_metric in self.ue_metrics:
                    if gen_level != e_level:
                        continue
                    if len(estimator_values) != len(generation_metric):
                        raise Exception(f'Got different number of metrics for {e_name} and {gen_name}: '
                                        f'{len(estimator_values)} and {len(generation_metric)}')
                    ue, metric = _delete_nans(estimator_values, generation_metric)
                    if len(ue) == 0:
                        self.metrics[e_level, e_name, gen_name, str(ue_metric)] = np.nan
                    else:
                        self.metrics[e_level, e_name, gen_name, str(ue_metric)] = ue_metric(ue, metric)

        for processor in self.processors:
            processor.on_eval(self.metrics)

        return self.metrics
    
    def extract_train_embeddings(self, background: bool=False) -> Tuple[torch.FloatTensor, torch.FloatTensor]:
        train_stats = {}
        result_train_stat = {}
        if background:
            data = self.background_train_data 
            stat_calculators = self.background_train_stat_calculators
        else:
            data = self.train_data 
            stat_calculators = self.train_stat_calculators
        if len(stat_calculators) and (data is not None):
            for inp_texts, target_texts in tqdm(data):
                target_tokens = [self.model.tokenizer([text])['input_ids'][0] + [self.model.tokenizer.eos_token_id]
                                 for text in target_texts]

                batch_stats: Dict[str, np.ndarray] = {}
                for key, val in [
                    ('input_texts', inp_texts),
                    ('target_texts', target_texts),
                    ('target_tokens', target_tokens),
                ]:
                    self.stats[key] += val
                    batch_stats[key] = val
                    
                for stat_calculator in stat_calculators:
                    new_stats = stat_calculator(batch_stats, inp_texts, self.model)
                    for stat, stat_value in new_stats.items():
                        if stat in batch_stats.keys():
                            continue
                        batch_stats[stat] = stat_value
                        
                for stat in batch_stats.keys():
                    if stat in ["input_tokens", "input_texts", "target_texts", "target_tokens"]:
                        continue
                    if stat in train_stats.keys():
                        train_stats[stat].append(batch_stats[stat])
                    else:
                        train_stats[stat] = [batch_stats[stat]]
                            
            key_prefix = "background_train_" if background else "train_"
            for stat in train_stats.keys():
                if isinstance(train_stats[stat][0], list):
                    result_train_stat[key_prefix + stat] = [item for sublist in train_stats[stat] for item in sublist]
                else:
                    result_train_stat[key_prefix + stat] = torch.cat(train_stats[stat])
                    
        return result_train_stat

    def save(self, save_path: str):
        if len(self.metrics) == 0:
            raise Exception('Nothing to save')
        torch.save({
            'metrics': self.metrics,
            'gen_metrics': self.gen_metrics,
            'estimations': self.estimations,
            'stats': self.stats,
        }, save_path)

    @staticmethod
    def load(load_path: str) -> 'UEManager':
        res_dict = torch.load(load_path)
        man = UEManager(None, None, [], [], [], [])
        man.metrics = res_dict.get('metrics', None)
        man.gen_metrics = res_dict.get('gen_metrics', None)
        man.estimations = res_dict.get('estimations', None)
        man.stats = res_dict.get('stats', None)
        return man<|MERGE_RESOLUTION|>--- conflicted
+++ resolved
@@ -107,17 +107,7 @@
         _check_unique_names(generation_metrics)
         _check_unique_names(estimators)
         _check_unique_names(ue_metrics)
-<<<<<<< HEAD
-        stats = [s for e in estimators for s in e.stats_dependencies if ((not s.startswith("train")) and (not s.startswith("background_train")))] + \
-                [s for m in generation_metrics for s in m.stats_dependencies] + ['greedy_tokens', 'greedy_texts']
-        self.stat_calculators: List[StatCalculator] = _order_calculators(stats)
-        
-        train_stats = [s for e in estimators for s in e.stats_dependencies if s.startswith("train")]
-        train_stats += ['greedy_tokens', 'greedy_texts'] if "train_greedy_log_likelihoods" in train_stats else []
-        self.train_stat_calculators: List[StatCalculator] = _order_calculators(train_stats)
-        background_train_stats = [s for e in estimators for s in e.stats_dependencies if s.startswith("background_train")]
-        self.background_train_stat_calculators: List[StatCalculator] = _order_calculators(background_train_stats)
-=======
+
         if isinstance(model, BlackboxModel):
             greedy = ['blackbox_greedy_texts']
         else:
@@ -129,7 +119,12 @@
         self.stat_calculators: List[StatCalculator] = [STAT_CALCULATORS[c] for c in stats]
         if verbose:
             print('Stat calculators:', self.stat_calculators)
->>>>>>> 29026ae2
+
+        train_stats = [s for e in estimators for s in e.stats_dependencies if s.startswith("train")]
+        train_stats += ['greedy_tokens', 'greedy_texts'] if "train_greedy_log_likelihoods" in train_stats else []
+        self.train_stat_calculators: List[StatCalculator] = _order_calculators(train_stats)
+        background_train_stats = [s for e in estimators for s in e.stats_dependencies if s.startswith("background_train")]
+        self.background_train_stat_calculators: List[StatCalculator] = _order_calculators(background_train_stats)
 
         self.gen_metrics: Dict[Tuple[str, str], List[float]] = defaultdict(list)
         self.estimations: Dict[Tuple[str, str], List[float]] = defaultdict(list)
@@ -141,16 +136,8 @@
         self.verbose = verbose
 
     def __call__(self) -> Dict[Tuple[str, str, str, str], float]:
-<<<<<<< HEAD
         train_stats = self.extract_train_embeddings()
         backgound_train_stats = self.extract_train_embeddings(background=True)
-        
-=======
-
-        train_embeddings_decoder, train_embeddings_encoder = self.extract_train_embeddings()
-        background_train_embeddings_decoder, background_train_embeddings_encoder = self.extract_train_embeddings(
-            background=True, remove_calculator=True)
->>>>>>> 29026ae2
         if self.verbose:
             self.data = tqdm(self.data)
         for inp_texts, target_texts in self.data:
@@ -188,21 +175,10 @@
                 else:
                     raise e
 
-<<<<<<< HEAD
             for stat in train_stats.keys():
                 batch_stats[stat] = train_stats[stat]
             for stat in backgound_train_stats.keys():
                 batch_stats[stat] = backgound_train_stats[stat]
-=======
-            if len(train_embeddings_decoder):
-                batch_stats["train_embeddings_decoder"] = train_embeddings_decoder
-            if len(train_embeddings_encoder):
-                batch_stats["train_embeddings_encoder"] = train_embeddings_encoder
-            if len(background_train_embeddings_decoder):
-                batch_stats["background_train_embeddings_decoder"] = background_train_embeddings_decoder
-            if len(background_train_embeddings_encoder):
-                batch_stats["background_train_embeddings_encoder"] = background_train_embeddings_encoder
->>>>>>> 29026ae2
 
             batch_estimations: Dict[Tuple[str, str], List[float]] = defaultdict(list)
             for estimator in self.estimators:
